--- conflicted
+++ resolved
@@ -47,17 +47,8 @@
 }
 
 impl<T: UsbContext> Hotplug<T> for HotplugHandler {
-<<<<<<< HEAD
-    fn device_arrived(&mut self, device: Device<T>) {
-        trace!("device arrived: {:?}", device);
-        let Ok(desc) = device.device_descriptor() else {
-            trace!("can't read desc");
-            return;
-        };
-=======
     fn device_arrived(&mut self, device: UsbDevice<T>) {
         let Ok(desc) = device.device_descriptor() else { return };
->>>>>>> 924169e5
 
         trace!("device arrived: {:?}", device);
         if find_device(desc.vendor_id(), desc.product_id()).is_some() {
@@ -117,11 +108,7 @@
         event_tx: event_tx.clone(),
         init_devices: Some(num_devices)
     };
-<<<<<<< HEAD
-    println!("num: {:?}", hh.num_devices);
-=======
     hh.device_init_notify(0);
->>>>>>> 924169e5
     let hotplug = HotplugBuilder::new()
         .enumerate(true)
         .register(&ctx, Box::new(hh))?;
