mod opts;
mod util;
mod settings;
mod panic;
mod registry;
mod empty;
mod widgets;

use anyhow::*;

use pod_gtk::prelude::*;
use pod_core::midi_io::*;
use pod_core::controller::Controller;
use pod_core::program;
use log::*;
use std::sync::{Arc, atomic, Mutex, RwLock};
use pod_core::model::{AbstractControl, Button, Config, Control, DeviceFlags, MidiQuirks, VirtualSelect};
use pod_core::config::{config_for_id, configs, GUI, MIDI, UNSET};
use crate::opts::*;
use pod_core::midi::{Channel, MidiMessage};
use tokio::sync::{broadcast, mpsc, oneshot};
use std::thread;
use pod_core::store::{Event, Signal, Store};
use core::result::Result::Ok;
use std::collections::HashMap;
<<<<<<< HEAD
use std::rc::Rc;
=======
>>>>>>> 916071de
use once_cell::sync::Lazy;
use std::sync::atomic::{AtomicU8, Ordering};
use std::time::{Duration, Instant};
use arc_swap::{ArcSwap, ArcSwapOption};
use clap::{Args, Command, FromArgMatches};
use dyn_iter::DynIter;
use futures_util::future::{join_all, JoinAll};
use futures_util::FutureExt;
use maplit::*;
use crate::settings::*;
use result::prelude::*;
use tokio::task::JoinHandle;
use tokio::time::sleep;
use pod_core::dump::ProgramsDump;
use pod_core::edit::EditBuffer;
use gtk::gdk;
use crate::panic::wire_panic_indicator;
use crate::registry::{init_module, init_module_controls, InitializedInterface, register_module};
use crate::util::ToSome;
use crate::widgets::*;

const MIDI_OUT_CHANNEL_CAPACITY: usize = 512;
const UI_EVENT_CHANNEL_CAPACITY: usize = 128;
const CLOSE_QUIET_DURATION_MS: u64 = 1000;

#[derive(Clone, Debug)]
pub enum UIEvent {
    NewMidiConnection,
    NewEditBuffer,
    NewDevice,
    MidiTx,
    MidiRx,
    Modified(usize, bool),
    Panic,
    ShutDown,
    Quit
}

pub struct DetectedDevVersion {
    name: String,
    ver: String
}

pub struct State {
    pub midi_in_name: Option<String>,
    pub midi_in_cancel: Option<oneshot::Sender<()>>,
    pub midi_in_handle: Option<JoinHandle<()>>,

    pub midi_out_name: Option<String>,
    pub midi_out_cancel: Option<oneshot::Sender<()>>,
    pub midi_out_handle: Option<JoinHandle<()>>,

    pub midi_in_tx: mpsc::UnboundedSender<MidiMessage>,
    pub midi_out_tx: broadcast::Sender<MidiMessage>,
    pub ui_event_tx: broadcast::Sender<UIEvent>,

    pub midi_channel_num: u8,
    pub config: Arc<RwLock<&'static Config>>,
    pub interface: InitializedInterface,
    pub edit_buffer: Arc<ArcSwap<Mutex<EditBuffer>>>,
    pub dump: Arc<ArcSwap<Mutex<ProgramsDump>>>,
    pub detected: Arc<ArcSwapOption<DetectedDevVersion>>
}

static UI_CONTROLS: Lazy<HashMap<String, Control>> = Lazy::new(|| {
    convert_args!(hashmap!(
        "program" => VirtualSelect::default(),
        "program:prev" => VirtualSelect::default(),
        "program_num" => VirtualSelect::default(),
        "load_button" => Button::default(),
        "load_patch_button" => Button::default(),
        "load_all_button" => Button::default(),
        "store_button" => Button::default(),
        "store_patch_button" => Button::default(),
        "store_all_button" => Button::default(),

        /// Set if device config contains DeviceFlags::MANUAL_MODE
        "manual_mode_present" => VirtualSelect::default(),
    ))
});

fn sentry_set_midi_tags(in_name: Option<&String>, out_name: Option<&String>) {
    sentry::configure_scope(|scope| {
        scope.set_tag("midi.in",
                      in_name.unwrap_or(&"-".to_string()));
        scope.set_tag("midi.out",
                      out_name.unwrap_or(&"-".to_string()));
    })
}

fn sentry_set_device_tags(detected_name: &String, detected_ver: &String, config_name: &String) {
    sentry::configure_scope(|scope| {
        scope.set_tag("device.name", detected_name);
        scope.set_tag("device.ver", detected_ver);
        scope.set_tag("device.config", config_name);
    })
}

pub fn midi_in_out_stop(state: &mut State) -> JoinAll<JoinHandle<()>> {
    state.midi_in_cancel.take().map(|cancel| cancel.send(()));
    state.midi_out_cancel.take().map(|cancel| cancel.send(()));

<<<<<<< HEAD
    let config_changed = match (config, *state.config.read().unwrap()) {
        (Some(a), b) => { *a != *b }
        _ => { false }
    };
    if config_changed {
        // config changed, update config & edit buffer
        let config = config.unwrap();
        {
            let mut c = state.config.write().unwrap();
            *c = config;
        }

        info!("Initiating module for config {:?}", &config.name);

        state.interface = init_module(config).unwrap();

        state.edit_buffer.store(state.interface.edit_buffer.clone());
        state.dump.store(state.interface.dump.clone());

        info!("Installing config {:?}", &config.name);

        state.ui_event_tx.send(UIEvent::NewEditBuffer);
    }
=======
    /* TODO: this should one day be 'async fn midi_in_out_stop' so that we
             can wait on the MIDI in/out threads stopping, but for now,
             State is not Send, so we can't really schedule this in a
             separate thread. For now we assume that MIDI in/out threads stop
             "very soon after cancel is signalled", which should be good
             enough around the settings dialog user interaction...
    */

    let handles = state.midi_in_handle.take().into_iter()
        .chain(state.midi_out_handle.take().into_iter());
    join_all(handles)
}
>>>>>>> 916071de

pub fn midi_in_out_start(state: &mut State,
                         midi_in: Option<MidiIn>, midi_out: Option<MidiOut>,
                         midi_channel: u8, quirks: MidiQuirks) {
    if midi_in.is_none() || midi_out.is_none() {
        warn!("Not starting MIDI because in/out is None");
        state.midi_in_name = None;
        state.midi_in_cancel = None;
        state.midi_out_name = None;
        state.midi_out_cancel = None;
        state.midi_channel_num = 0;
        state.ui_event_tx.send(UIEvent::NewMidiConnection)
            .map_err(|err| warn!("Cannot send UIEvent: {}", err))
            .unwrap();
        sentry_set_midi_tags(state.midi_in_name.as_ref(), state.midi_out_name.as_ref());
        return;
    }

    let mut midi_in = midi_in.unwrap();
    let mut midi_out = midi_out.unwrap();

    let (in_cancel_tx, mut in_cancel_rx) = oneshot::channel::<()>();
    let (out_cancel_tx, mut out_cancel_rx) = oneshot::channel::<()>();

    state.midi_in_name = Some(midi_in.name.clone());
    state.midi_in_cancel = Some(in_cancel_tx);

    state.midi_out_name = Some(midi_out.name.clone());
    state.midi_out_cancel = Some(out_cancel_tx);

    state.midi_channel_num = midi_channel;
    state.ui_event_tx.send(UIEvent::NewMidiConnection)
        .map_err(|err| warn!("Cannot send UIEvent: {}", err))
        .unwrap();
    sentry_set_midi_tags(state.midi_in_name.as_ref(), state.midi_out_name.as_ref());

    // midi in
    let midi_in_handle =
        tokio::spawn({
            let midi_in_tx = state.midi_in_tx.clone();
            let ui_event_tx = state.ui_event_tx.clone();
            let mut in_cancel_rx = in_cancel_rx.fuse();

            async move {
                let id = thread::current().id();
                let mut close_quiet_duration: Option<Duration> = None;

                info!("MIDI in thread {:?} start", id);
                loop {
                    tokio::select! {
                        msg  = midi_in.recv() => {
                            match msg {
                                Some(bytes) => {
                                    match MidiMessage::from_bytes(bytes) {
                                        Ok(msg) => { midi_in_tx.send(msg); () },
                                        Err(err) => error!("Error deserializing MIDI message: {}", err)
                                    }
                                    ui_event_tx.send(UIEvent::MidiRx);
                                }
                                _ => {}
                            }
                        }
                        _ = &mut in_cancel_rx => {
                            if quirks.contains(MidiQuirks::MIDI_CLOSE_QUIET_TIMEOUT) {
                                debug!("close_quiet_duration set!");
                                close_quiet_duration = Some(Duration::from_millis(CLOSE_QUIET_DURATION_MS));
                            } else {
                                break;
                            }
                        }
                        _ = async {
                            if let Some(d) = close_quiet_duration {
                                sleep(d).await
                            } else {
                                std::future::pending::<()>().await
                            }
                        } => {
                            break;
                        }
                    }
                }
                midi_in.close();
                info!("MIDI in thread {:?} finish", id);
            }
        });

    // midi out
    let midi_out_handle =
        tokio::spawn({
            let mut midi_out_rx = state.midi_out_tx.subscribe();
            let ui_event_tx = state.ui_event_tx.clone();
            let mut out_cancel_rx = out_cancel_rx.fuse();

            async move {
                let id = thread::current().id();
                info!("MIDI out thread {:?} start", id);
                loop {
                    tokio::select! {
                        msg = midi_out_rx.recv() => {
                            match msg {
                                Ok(msg) => {
                                    let bytes = msg.to_bytes();
                                    midi_out.send(&bytes)
                                    .unwrap_or_else(|e| error!("MIDI OUT thread tx error: {}", e));
                                    ui_event_tx.send(UIEvent::MidiTx);
                                }
                                Err(err) => {
                                    error!("MIDI OUT thread rx error: {:?}", err);
                                }
                            }
                        }
                        _ = &mut out_cancel_rx => {
                            midi_out.close();
                            break;
                        }
                    }
                }
                midi_out.close();
                info!("MIDI out thread {:?} finish", id);
            }
        });

    state.midi_in_handle = Some(midi_in_handle);
    state.midi_out_handle = Some(midi_out_handle);
}

pub fn set_midi_in_out(state: &mut State, midi_in: Option<MidiIn>, midi_out: Option<MidiOut>,
                       midi_channel: u8, config: Option<&'static Config>) -> bool {
    midi_in_out_stop(state);

    let config_changed = match (config, *state.config.read().unwrap()) {
        (Some(a), b) => { *a != *b }
        _ => { false }
    };
    if config_changed {
        // config changed, update config & edit buffer
        let config = config.unwrap();
        {
            let mut c = state.config.write().unwrap();
            *c = config;
        }

        state.interface = init_module(config).unwrap();

        state.edit_buffer.store(state.interface.edit_buffer.clone());
        state.dump.store(state.interface.dump.clone());

        info!("Installing config {:?}", &config.name);

        state.ui_event_tx.send(UIEvent::NewEditBuffer);
    }

    let quirks = state.config.read().unwrap().midi_quirks;
    midi_in_out_start(state, midi_in, midi_out, midi_channel, quirks);

    // we assume that something changed -- either the config or the midi settings
    // so signal a new device ping!
    state.ui_event_tx.send(UIEvent::NewDevice);

    config_changed
}


fn program_change(dump: &mut ProgramsDump, edit_buffer: &mut EditBuffer,
                  ui_controller: &mut Controller, program: u8, origin: u8) -> bool {
    let program_range = 1 ..= dump.program_num();
    let prev_program = ui_controller.get("program:prev").unwrap_or(0) as usize;
    if program_range.contains(&prev_program) {
        // store edit buffer to the programs dump
        let prev_page = prev_program - 1;
        let program_data = program::store_patch_dump_ctrl(edit_buffer);
        program::load_patch_dump(dump, prev_page, program_data.as_slice(), origin);
        dump.set_modified(prev_page, edit_buffer.modified());
    }

    // program == config.program_num is converted to 999, which is s special id for "tuner"
    let program_num = ui_controller.get("program_num").unwrap() as u8;
    let program = if program == (program_num + 1) { 999 } else { program as usize };
    let mut modified = false;
    if program_range.contains(&program) {
        // load program dump into the edit buffer
        let page = program - 1;
        let data = dump.data(page).unwrap();

        // In case of program change, always send a signal that the data change is coming
        // from MIDI so that the GUI gets updated, but the MIDI does not
        program::load_patch_dump_ctrl(edit_buffer, data, MIDI);
        modified = dump.modified(page);
        edit_buffer.set_modified(modified);
    }

    ui_controller.set("program", program as u16, origin);
    ui_controller.set("program:prev", program as u16, origin);

    modified
}

enum Program {
    EditBuffer,
    Current,
    Number(usize),
    All
}

fn program_dump_message(
    program: Program, dump: &mut ProgramsDump, edit_buffer: &mut EditBuffer,
    ui_controller: &Controller, ui_event_tx: &broadcast::Sender<UIEvent>,
    config: &Config
) -> Option<Vec<MidiMessage>> {
    let cur_program = ui_controller.get(&"program").unwrap() as usize;
    let cur_program_valid = cur_program > 0 && cur_program < dump.program_num();
    let save_buffer = match program {
        Program::EditBuffer => false,
        Program::Number(n) if n != cur_program => false,
        _ => true
    };
    if edit_buffer.modified() && save_buffer && cur_program_valid {
        let buffer = dump.data_mut(cur_program - 1).unwrap();
        program::store_patch_dump_ctrl_buf(&edit_buffer, buffer);
        edit_buffer.set_modified(false);
    }

    match program {
        Program::EditBuffer => {
            vec![MidiMessage::ProgramEditBufferDump {
                ver: 0,
                data: program::store_patch_dump_ctrl(&edit_buffer)
            }].some()
        }
        Program::Current if !cur_program_valid => { None }
        Program::Current => {
            let patch = cur_program - 1;
            dump.set_modified(patch, false);
            ui_event_tx.send(UIEvent::Modified(patch, false));

            vec![MidiMessage::ProgramPatchDump {
                patch: patch as u8,
                ver: 0,
                data: program::store_patch_dump(&dump, patch)
            }].some()
        }
        Program::Number(n) => {
            let patch = n - 1;
            dump.set_modified(patch, false);
            ui_event_tx.send(UIEvent::Modified(patch, false));

            vec![MidiMessage::ProgramPatchDump {
                patch: patch as u8,
                ver: 0,
                data: program::store_patch_dump(&dump, patch)
            }].some()
        }
        Program::All => {
            dump.set_all_modified(false);
            for i in 0 .. dump.program_num() {
                ui_event_tx.send(UIEvent::Modified(i, false));
            }

            if config.flags.contains(DeviceFlags::ALL_PROGRAMS_DUMP) {
                // all programs in a single dump message
                vec![MidiMessage::AllProgramsDump {
                    ver: 0,
                    data: program::store_all_dump(&dump)
                }].some()
            } else {
                // individual program dump messages for each program
                (0 .. config.program_num)
                    .map(|patch| {
                        MidiMessage::ProgramPatchDump {
                            patch: patch as u8,
                            ver: 0,
                            data: program::store_patch_dump(&dump, patch)
                        }
                    })
                    .collect::<Vec<_>>()
                    .some()
            }
        }
    }

}


fn set_current_program_modified(edit: &mut EditBuffer,
                                ui_controller: &Controller,
                                ui_event_tx: &broadcast::Sender<UIEvent>) {
    let cur_program = ui_controller.get(&"program").unwrap() as usize;
    let program_num = ui_controller.get(&"program_num").unwrap() as usize;
    let cur_program_valid = cur_program > 0 && cur_program < program_num;
    if cur_program_valid {
        let current_page = cur_program - 1;
        ui_event_tx.send(UIEvent::Modified(current_page, true));
    }
    edit.set_modified(true);
}

fn config_for_str(config_str: &str) -> Result<&'static Config> {
    use std::str::FromStr;
    use regex::Regex;

    let n_re = Regex::new(r"\d+").unwrap();

    let mut found = None;
    if n_re.is_match(&config_str) {
        let index = usize::from_str(&config_str)
            .with_context(|| format!("Unrecognized config index {:?}", config_str))?;
        let config = configs().get(index)
            .with_context(|| format!("Config with index {} not found!", index))?;
        found = Some(config);
    } else {
        for c in configs().iter() {
            if c.name.eq_ignore_ascii_case(&config_str) {
                found = Some(c);
                break;
            }
        }
        if found.is_none() {
            bail!("Config with name {:?} not found!", config_str);
        }
    }

    Ok(found.unwrap())
}

/// Called when a new edit buffer & UI have been connected
fn new_device_ping(state: &State) {
    // Request device id from the POD device
    state.midi_out_tx
        .send(MidiMessage::UniversalDeviceInquiry { channel: state.midi_channel_num }).unwrap();
    // Request all programs dump from the POD device
    state.midi_out_tx.send(MidiMessage::AllProgramsDumpRequest).unwrap();
}

fn update_ui_from_state(state: &State, ui_controller: &mut Controller) {
    let config = state.config.read().unwrap();

    // Update "program_num" value in the ui_controller
    ui_controller.set_full("program_num",
                           config.program_num as u16,
                           UNSET, Signal::Force);

    // Update the "manual" flag in the ui_controller
    ui_controller.set_full("manual_mode_present",
                           config.flags.contains(DeviceFlags::MANUAL_MODE) as u16,
                           UNSET, Signal::Force);
}

static VERSION: Lazy<String> = Lazy::new(|| {
    let version = env!("GIT_VERSION");
    let features: Vec<&str> = vec![
        if cfg!(feature = "winrt") { Some("winrt") } else { None }
    ].into_iter().flatten().collect();

    if features.is_empty() {
        version.to_string()
    } else {
        format!("{} ({})", version, features.join(","))
    }
});

/// Try very hard to convince a GTK window to resize to something smaller.
/// It is not enough to do `window.resize(1, 1)` once, you have to do it
/// at the right time, so we'll try for 2 seconds to do that while also
/// tracking the window's allocation to see if it actually got smaller...
fn make_window_smaller(window: gtk::Window) {
    let start = Instant::now();
    let mut allocation = Rc::new(window.allocation());
    let mut already_smaller = Rc::new(false);

    glib::timeout_add_local(
        Duration::from_millis(100),
        move || {
            let elapsed = start.elapsed().as_millis();
            let mut cont = if elapsed > 2000 { false } else { true };

            let now = window.allocation();
            //println!("{:?} -> {:?}", allocation, now);

            let w_smaller = now.width() < allocation.width();
            let h_smaller = now.height() < allocation.height();
            let smaller = w_smaller || h_smaller;

            let w_same = now.width() == allocation.width();
            let h_same = now.height() == allocation.height();
            let same = w_same || h_same;

            if same && *already_smaller {
                // we're done
                cont = false;
            } else {
                // record progress and try again
                Rc::get_mut(&mut allocation).map(|v| *v = now);
                Rc::get_mut(&mut already_smaller).map(|v| *v = smaller);
                window.resize(1, 1);
            }

            Continue(cont)
        });
}


#[tokio::main]
async fn main() -> Result<()> {
    let _guard = sentry::init((option_env!("SENTRY_DSN"), sentry::ClientOptions {
        release: Some(VERSION.as_str().into()),
        ..Default::default()
    }));
    let sentry_enabled = _guard.is_enabled();
    simple_logger::init()?;

    register_module(pod_mod_pod2::module());
    register_module(pod_mod_pocket::module());
    register_module(pod_mod_xt::module());

    let help_text = generate_help_text()?;
    let cli = Command::new("Pod UI")
        .version(VERSION.as_str())
        .after_help(&*help_text)
        .after_long_help(&*help_text);

    let cli = Opts::augment_args(cli);
    let opts: Opts = Opts::from_arg_matches(&cli.get_matches())?;
    drop(help_text);

    let (midi_in_tx, mut midi_in_rx) = mpsc::unbounded_channel::<MidiMessage>();
    let (midi_out_tx, midi_out_rx) = broadcast::channel::<MidiMessage>(MIDI_OUT_CHANNEL_CAPACITY);
    let (ui_event_tx, mut ui_event_rx) = broadcast::channel(UI_EVENT_CHANNEL_CAPACITY);

    gtk::init()
        .with_context(|| "Failed to initialize GTK")?;

    let state = {
        // From the start, chose the first registered config (POD 2.0)
        // and initialize it's interface. Later auto-detection may override
        // this and initialize a different interface to replace this one...

        // TODO: how can we defer the config/interface setting so that we don't need
        //       to provide bogus (empty) configs and don't need to dissect interface
        //       by hand?
        let config = configs().get(0).unwrap();
        let interface = init_module(config)
            .with_context(|| format!("Failed to initialize module for {:?} config", config.name))?;
        let edit_buffer = interface.edit_buffer.clone();
        let dump = interface.dump.clone();

        Arc::new(Mutex::new(State {
            midi_in_name: None,
            midi_in_cancel: None,
            midi_in_handle: None,
            midi_out_name: None,
            midi_out_cancel: None,
            midi_out_handle: None,
            midi_in_tx,
            midi_out_tx,
            ui_event_tx: ui_event_tx.clone(),
            midi_channel_num: 0,
            config: Arc::new(RwLock::new(config)),
            interface,
            edit_buffer: Arc::new(ArcSwap::from(edit_buffer)),
            dump: Arc::new(ArcSwap::from(dump)),
            detected: Arc::new(ArcSwapOption::empty())
        }))
    };
    let (edit_buffer, dump, config) = {
        let state = state.lock().unwrap();
        (state.edit_buffer.clone(), state.dump.clone(), state.config.clone())
    };

    // autodetect/open midi
    let autodetect = match (&opts.input, &opts.output) {
        (None, None) => true,
        _ => false
    };
    let (midi_in, midi_out, midi_channel, detected_config) =
        if autodetect {
            match pod_core::midi_io::autodetect().await {
                Ok((midi_in, midi_out, channel, config)) => {
                    (Some(midi_in), Some(midi_out), channel, Some(config))
                }
                Err(err) => {
                    error!("MIDI autodetect failed: {}", err);
                    (None, None, 0, None)
                }
            }
        } else {
            let midi_in =
                opts.input.map(MidiIn::new_for_address).invert()?;
            let midi_out =
                opts.output.map(MidiOut::new_for_address).invert()?;
            let midi_channel = opts.channel.unwrap_or(0);
            let config =
                opts.model.map(|str| config_for_str(&str)).invert()?;

            (midi_in, midi_out, midi_channel, config)
        };

    // moving this to below the panic handler so that early crashed
    // in the midi thread are shown in the UI
    //set_midi_in_out(&mut state.lock().unwrap(), midi_in, midi_out, midi_channel);

    // midi channel number
    let midi_channel_num = Arc::new(AtomicU8::new(0));

    let mut ui_callbacks = Callbacks::new();

    let ui = gtk::Builder::from_string(include_str!("ui.glade"));
    let ui_objects = ObjectList::new(&ui);
    let ui_controller = Arc::new(Mutex::new(Controller::new((*UI_CONTROLS).clone())));
    wire(ui_controller.clone(), &ui_objects, &mut ui_callbacks)?;

    let program_grid = ArcSwap::from(Arc::new(ProgramGrid::new(32)));

    let title = format!("POD UI {}", &*VERSION);

    let window: gtk::Window = ui.object("ui_win").unwrap();
    window.set_title(&title);
    window.connect_delete_event({
        let ui_event_tx = ui_event_tx.clone();
        move |_, _| {
            info!("Shutting down...");
            ui_event_tx.send(UIEvent::ShutDown);
            Inhibit(true)
        }
    });
    let transfer_icon_up: gtk::Label = ui.object("transfer_icon_up").unwrap();
    let transfer_icon_down: gtk::Label = ui.object("transfer_icon_down").unwrap();
    transfer_icon_up.set_opacity(0.0);
    transfer_icon_down.set_opacity(0.0);
    let header_bar: gtk::HeaderBar = ui.object("header_bar").unwrap();

    wire_settings_dialog(state.clone(), &ui);
    wire_panic_indicator(state.clone());
    // wire open button
    let open_button = ui.object::<gtk::ToggleButton>("open_button").unwrap();
    open_button.connect_clicked({
        let window = window.clone();
        let grid = ui.object::<gtk::Grid>("program_grid").unwrap();
        move |button| {
            let is_active = button.is_active();
            // dynamically look up the current ProgramGrid widget from the UI
            ObjectList::from_widget(&grid)
                .objects_by_type::<ProgramGrid>().next()
                .map(|g| {
                    grid.remove(g);
                    let w = if is_active { g.num_pages() * 2 } else { 2 };
                    grid.attach(g, 0, 1, w as i32, 18);
                    g.set_open(is_active);
                });
            if !button.is_active() {
                window.resize(1,1);
            }
        }
    });

    let config_changed =
        set_midi_in_out(&mut state.lock().unwrap(), midi_in, midi_out, midi_channel, detected_config);
    if !config_changed {
        // No new edit buffer / interface was initialized above,
        // but make sure the initial interface gets connected to the UI
        let state = state.lock().unwrap();
        state.ui_event_tx.send(UIEvent::NewEditBuffer)?;
        state.ui_event_tx.send(UIEvent::NewDevice)?;
    }

    let css = gtk::CssProvider::new();
    css.load_from_data(include_str!("default.css").as_bytes())
        .unwrap_or_else(|e| error!("Failed to load default CSS: {}", e.message()));
    gtk::StyleContext::add_provider_for_screen(
        &gdk::Screen::default().expect("Error initializing GTK CSS provider"),
        &css,
        gtk::STYLE_PROVIDER_PRIORITY_APPLICATION
    );

    let device_box: gtk::Box = ui.object("device_box").unwrap();
    // TODO: WHAT TO DO HERE?

    // midi ----------------------------------------------------

    // controller / ui controller / midi reply -> midi out
    {
        let config = config.clone();
        let edit_buffer = edit_buffer.clone();
        let dump = dump.clone();
        let ui_controller = ui_controller.clone();
        let midi_out_tx = state.lock().unwrap().midi_out_tx.clone();
        let ui_event_tx = state.lock().unwrap().ui_event_tx.clone();
        let mut ui_event_rx = state.lock().unwrap().ui_event_tx.subscribe();
        let midi_channel_num = midi_channel_num.clone();
        tokio::spawn(async move {
            let make_cc = |name: &str, controller: &Controller| -> Option<Vec<MidiMessage>> {
                let control = controller.get_config(name);
                if control.is_none() {
                    warn!("Control {:?} not found!", name);
                    return None;
                }

                let (value, origin) = controller.get_origin(name).unwrap();
                if origin != GUI {
                    // not forwarding MIDI events back to MIDI,
                    // value_to_midi() below may overflow on union control getting incorrect data
                    return None;
                }
                let control = control.unwrap();
                let cc = control.get_cc();
                if cc.is_none() {
                    return None; // skip virtual controls
                }

                // Map the control address to a list of controls to make CC messages for.
                // Typically this will be a single-element list with the same control
                // that was resolved by name. For multibyte controls this will be a list
                // of [tail control, head control], sorted this way specifically because
                // we want to sent the lower bytes first.
                let controls: Vec<&Control> = control.get_addr()
                    .filter(|(_, size)| *size > 1)
                    .map(|(addr, size)| {
                        // multibyte control
                        let config = config.read().unwrap();
                        config.addr_to_control_vec((addr + size -1) as usize, true)
                            .into_iter().map(|(_, c)| c).collect()
                    })
                    // single byte control, or control without address
                    .unwrap_or_else(|| vec![control]);

                let channel = midi_channel_num.load(Ordering::Relaxed);
                let channel = if channel == Channel::all() { 0 } else { channel };

                let messages = controls.into_iter().map(|control| {
                    let value = control.value_to_midi(value);
                    let cc = control.get_cc();
                    MidiMessage::ControlChange { channel, control: cc.unwrap(), value }
                }).collect();
                Some(messages)
            };
            let make_pc = || {
                let channel = midi_channel_num.load(Ordering::Relaxed);
                let channel = if channel == Channel::all() { 0 } else { channel };
                let ui_controller = ui_controller.lock().unwrap();
                let mut v = ui_controller.get(&"program").unwrap();
                // program = 999 is a special case for "tuner", which is "config.program_num + 1"
                if v == 999 {
                    let program_num = ui_controller.get(&"program_num").unwrap();
                    v = program_num + 1;
                }
                Some(vec![ MidiMessage::ProgramChange { channel, program: v as u8 } ])
            };
            let make_dump_request = |program: Program| {
                let ui_controller = ui_controller.lock().unwrap();
                let req = match program {
                    Program::EditBuffer => Some(MidiMessage::ProgramEditBufferDumpRequest),
                    Program::Current => {
                        let current = ui_controller.get(&"program").unwrap();
                        if current > 0 {
                            Some(MidiMessage::ProgramPatchDumpRequest { patch: (current - 1) as u8 })
                        } else {
                            None
                        }
                    }
                    Program::All => Some(MidiMessage::AllProgramsDumpRequest),
                    _ => None // we never do number request (yet!)
                };
                req.map(|req| vec![ req ])
            };
            let make_dump = |program: Program| {
                let edit_buffer = edit_buffer.load();
                let dump = dump.load();
                let mut edit_buffer = edit_buffer.lock().unwrap();
                let mut dump = dump.lock().unwrap();
                let ui_controller = ui_controller.lock().unwrap();
                let config = config.read().unwrap();

                program_dump_message(program, &mut dump, &mut edit_buffer,
                                     &ui_controller, &ui_event_tx, &config)
            };

            let mut rx = None;
            let mut ui_rx = ui_controller.lock().unwrap().subscribe();

            loop {
                if rx.is_none() {
                    let edit_buffer = edit_buffer.load();
                    let edit_buffer = edit_buffer.lock().unwrap();
                    rx = Some(edit_buffer.subscribe());
                }

                let mut messages: Option<Vec<MidiMessage>> = None;
                let mut origin: u8 = UNSET;
                tokio::select! {
                    controller_event = rx.as_mut().unwrap().recv() => {
                          match controller_event {
                              Ok(Event { key: name, origin: o, .. }) => {
                                  messages = make_cc(&name, &edit_buffer.load().lock().unwrap().controller_locked());
                                  origin = o;
                              }
                              _ => {}
                          }
                    }
                    ui_controller_event = ui_rx.recv() => {
                          match ui_controller_event {
                              Ok(Event { key, origin: o, .. }) => {
                                  messages = match key.as_str() {
                                      "program" => make_pc(),
                                      "load_button" => make_dump_request(Program::EditBuffer),
                                      "load_patch_button" => make_dump_request(Program::Current),
                                      "load_all_button" => make_dump_request(Program::All),
                                      "store_button" => make_dump(Program::EditBuffer),
                                      "store_patch_button" => make_dump(Program::Current),
                                      "store_all_button" => make_dump(Program::All),
                                      _ => None
                                  };
                                  origin = o;
                              }
                              _ => {}
                          }
                    }
                    ui_event = ui_event_rx.recv() => {
                          match ui_event {
                              Ok(UIEvent::NewEditBuffer) => rx = None,
                              _ => {}
                          }
                      }
                }
                if rx.is_none() || origin == MIDI || messages.is_none() {
                    continue;
                }
                let config = (&*config.read().unwrap()).clone();
                let mut messages: DynIter<MidiMessage> = DynIter::new(messages.unwrap_or_default().into_iter());
                while let Some(message) = messages.next() {
                    let send_buffer = match message {
                        MidiMessage::ControlChange { .. } => {
                            // CC from GUI layer -> set modified flag
                            set_current_program_modified(
                                &mut edit_buffer.load().lock().unwrap(),
                                &ui_controller.lock().unwrap(),
                                &ui_event_tx
                            );
                            false
                        }
                        MidiMessage::ProgramChange { program, .. } => {
                            let edit_buffer = edit_buffer.load();
                            let dump = dump.load();
                            let mut edit_buffer = edit_buffer.lock().unwrap();
                            let mut dump = dump.lock().unwrap();
                            let mut ui_controller = ui_controller.lock().unwrap();
                            program_change(&mut dump, &mut edit_buffer, &mut ui_controller, program, GUI)
                        }
                        _ => { false }
                    };

                    if send_buffer {
                        // chain up an "edit buffer dump" message
                        messages = DynIter::new(
                            make_dump(Program::EditBuffer).unwrap().into_iter()
                                .chain(messages)
                        );

                        if !config.flags.contains(DeviceFlags::MODIFIED_BUFFER_PC_AND_EDIT_BUFFER) {
                            // skip sending PC here
                            continue;
                        }
                    }

                    // check if we need to chain up an "edit buffer dump request
                    match message {
                        MidiMessage::ControlChange { control, .. } => {
                            if config.out_cc_edit_buffer_dump_req.contains(&control) {
                                // chain up an "edit buffer dump request" message
                                messages = DynIter::new(
                                    make_dump_request(Program::EditBuffer).unwrap().into_iter()
                                        .chain(messages)
                                );
                            }
                        }
                        _ => {}
                    }

                    match midi_out_tx.send(message) {
                        Ok(_) => {}
                        Err(err) => { error!("MIDI OUT error: {}", err); }
                    }
                }
            }
        });
    }

    // midi in -> controller / ui controller / midi out
    {
        let edit_buffer = edit_buffer.clone();
        let dump = dump.clone();
        let ui_controller = ui_controller.clone();
        let config = config.clone();
        let midi_out_tx = state.lock().unwrap().midi_out_tx.clone();
        let ui_event_tx = state.lock().unwrap().ui_event_tx.clone();
        let midi_channel_num = midi_channel_num.clone();
        let detected = state.lock().unwrap().detected.clone();
        tokio::spawn(async move {
            loop {
                let msg = midi_in_rx.recv().await;
                if msg.is_none() {
                    return; // shutdown
                }
                let msg = msg.unwrap();
                trace!("<< {:?}", msg);
                let config = *config.read().unwrap();
                match msg {
                    MidiMessage::ControlChange { channel, control: cc, value } => {
                        let expected_channel = midi_channel_num.load(Ordering::Relaxed);
                        if expected_channel != Channel::all() && channel != expected_channel {
                            // Ignore midi messages sent to a different channel
                            continue;
                        }

                        if config.in_cc_edit_buffer_dump_req.contains(&cc) {
                            // send an "edit buffer dump request"
                            midi_out_tx.send(MidiMessage::ProgramEditBufferDumpRequest);
                        }

                        let edit_buffer = edit_buffer.load();
                        let mut edit_buffer = edit_buffer.lock().unwrap();

                        let control = config.cc_to_control(cc);
                        if control.is_none() {
                            warn!("Control for CC={} not defined!", cc);
                            continue;
                        }
                        let (name, control) = control.unwrap();
                        // Map the control address to a control for the value lookup.
                        // For most controls this will the same control as the one
                        // resolved by CC, for multibyte controls this will be the
                        // head control.
                        let (name, value_control) = control.get_addr()
                            .and_then(|(addr, _)| {
                                config.addr_to_control_vec(addr as usize, false).into_iter().next()
                            })
                            .filter(|(name, control)| {
                                let (_, size) = control.get_addr().unwrap();
                                size > 1
                            })
                            // single byte control, or control without address
                            .unwrap_or_else(|| (name, control));

                        let control_value = edit_buffer.get(name).unwrap();
                        let value = control.value_from_midi(value, control_value);
                        let modified = edit_buffer.set(name, value, MIDI);
                        if modified {
                            // CC from MIDI -> set modified flag
                            set_current_program_modified(
                                &mut edit_buffer,
                                &ui_controller.lock().unwrap(),
                                &ui_event_tx
                            );
                        }
                    },
                    MidiMessage::ProgramChange { channel, program } => {
                        let expected_channel = midi_channel_num.load(Ordering::Relaxed);
                        if expected_channel != Channel::all() && channel != expected_channel {
                            // Ignore midi messages sent to a different channel
                            continue;
                        }
                        let edit_buffer = edit_buffer.load();
                        let dump = dump.load();
                        let mut edit_buffer = edit_buffer.lock().unwrap();
                        let mut dump = dump.lock().unwrap();
                        let mut ui_controller = ui_controller.lock().unwrap();
                        program_change(&mut dump, &mut edit_buffer,
                                       &mut ui_controller, program, MIDI);
                    }
                    MidiMessage::ProgramEditBufferDump { ver, data } => {
                        // TODO: program name
                        if ver != 0 {
                            error!("Program dump version not supported: {}", ver);
                            continue;
                        }
                        if data.len() != config.program_size {
                            error!("Program size mismatch: expected {}, got {}",
                                  config.program_size, data.len());
                            continue;
                        }
                        program::load_patch_dump_ctrl(
                            &mut edit_buffer.load().lock().unwrap(), data.as_slice(), MIDI);
                    },
                    MidiMessage::ProgramEditBufferDumpRequest => {
                        let edit_buffer = edit_buffer.load();
                        let dump = dump.load();
                        let mut edit_buffer = edit_buffer.lock().unwrap();
                        let mut dump = dump.lock().unwrap();
                        let ui_controller = ui_controller.lock().unwrap();
                        let messages = program_dump_message(
                            Program::EditBuffer, &mut dump, &mut edit_buffer,
                            &ui_controller, &ui_event_tx, config);
                        for m in messages.unwrap_or_default() {
                            midi_out_tx.send(m);
                        }
                    },
                    MidiMessage::ProgramPatchDump { patch, ver, data } => {
                        if ver != 0 {
                            error!("Program dump version not supported: {}", ver);
                            continue;
                        }
                        if data.len() != config.program_size {
                            error!("Program size mismatch: expected {}, got {}",
                                  config.program_size, data.len());
                            continue;
                        }
                        let edit_buffer = edit_buffer.load();
                        let dump = dump.load();
                        let mut edit_buffer = edit_buffer.lock().unwrap();
                        let mut dump = dump.lock().unwrap();
                        let current = ui_controller.get("program").unwrap();
                        program::load_patch_dump(&mut dump, patch as usize, data.as_slice(), MIDI);
                        if current > 0 && patch as u16 == (current - 1) {
                            // update edit buffer as well
                            program::load_patch_dump_ctrl(
                                &mut edit_buffer, data.as_slice(), MIDI);
                        }
                        ui_event_tx.send(UIEvent::Modified(patch as usize, false));
                    },
                    MidiMessage::ProgramPatchDumpRequest { patch } => {
                        let edit_buffer = edit_buffer.load();
                        let dump = dump.load();
                        let mut edit_buffer = edit_buffer.lock().unwrap();
                        let mut dump = dump.lock().unwrap();
                        let ui_controller = ui_controller.lock().unwrap();
                        let messages  = program_dump_message(
                            Program::Number(patch as usize + 1), &mut dump, &mut edit_buffer,
                            &ui_controller, &ui_event_tx, config);
                        for m in messages.unwrap_or_default() {
                            midi_out_tx.send(m);
                        }
                    },
                    MidiMessage::AllProgramsDump { ver, data } => {
                        if ver != 0 {
                            error!("Program dump version not supported: {}", ver);
                            continue;
                        }
                        if data.len() != (config.program_size * config.program_num) {
                            error!("Program size mismatch: expected {}, got {}",
                                  (config.program_size * config.program_num), data.len());
                            continue;
                        }
                        let edit_buffer = edit_buffer.load();
                        let dump = dump.load();
                        let mut edit_buffer = edit_buffer.lock().unwrap();
                        let mut dump = dump.lock().unwrap();
                        program::load_all_dump(
                            &mut dump, data.as_slice(), MIDI);
                        for i in 0 .. config.program_num {
                            ui_event_tx.send(UIEvent::Modified(i, false));
                        }
                        // update edit buffer
                        let current = ui_controller.get("program").unwrap();
                        if current > 0 && current as usize <= dump.program_num() {
                            program::load_patch_dump_ctrl(
                                &mut edit_buffer,
                                dump.data(current as usize - 1).unwrap(), MIDI);
                        }
                    },
                    MidiMessage::AllProgramsDumpRequest => {
                        let edit_buffer = edit_buffer.load();
                        let dump = dump.load();
                        let mut edit_buffer = edit_buffer.lock().unwrap();
                        let mut dump = dump.lock().unwrap();
                        let ui_controller = ui_controller.lock().unwrap();
                        let messages = program_dump_message(
                            Program::All, &mut dump, &mut edit_buffer,
                            &ui_controller, &ui_event_tx, config);
                        for m in messages.unwrap_or_default() {
                            midi_out_tx.send(m);
                        }
                    },
                    MidiMessage::UniversalDeviceInquiryResponse { family, member, ref ver, .. } => {
                        let c1 = &ver.chars().next().unwrap_or_default();
                        let ver = if ('0' ..= '9').contains(c1) {
                            let hi = if *c1 == '0' { &ver[1 ..= 1] } else { &ver[0 ..= 1] };
                            let lo = &ver[2 ..= 3];
                            format!("{}.{}", hi, lo)
                        } else {
                            let mut bytes = ver.bytes();
                            let b1 = bytes.next().unwrap_or_default();
                            let b2 = bytes.next().unwrap_or_default();
                            let b3 = bytes.next().unwrap_or_default();
                            let b4 = bytes.next().unwrap_or_default();
                            if b1 == 0 && b3 == 0 {
                                format!("{}.{:02}", b2, b4)
                            } else {
                                sentry::capture_message(
                                    &format!("Unsupported version string: {:?}", &msg),
                                    sentry::Level::Error
                                );
                                "?.?".to_string()
                            }
                        };

                        let name = config_for_id(family, member)
                            .map(|c| c.name.clone())
                            .unwrap_or_else(|| format!("Unknown ({:04x}:{:04x})", family, member));

                        sentry_set_device_tags(&name, &ver, &config.name);
                        detected.store(Some(Arc::new(DetectedDevVersion {
                            name,
                            ver
                        })));
                        ui_event_tx.send(UIEvent::NewMidiConnection);
                    },
                    // <EXPERIMENTAL> ----------------------------------------------------------
                    MidiMessage::XtInstalledPacksRequest => {
                        // when Line6 Edit asks, we report we have all packs
                        let res = MidiMessage::XtInstalledPacks { packs: 0x0f };
                        midi_out_tx.send(res);
                    }
                    MidiMessage::XtEditBufferDumpRequest => {
                        let edit_buffer = edit_buffer.load();
                        let dump = dump.load();
                        let mut edit_buffer = edit_buffer.lock().unwrap();
                        let mut dump = dump.lock().unwrap();
                        let ui_controller = ui_controller.lock().unwrap();
                        let messages = program_dump_message(
                            Program::EditBuffer, &mut dump, &mut edit_buffer,
                            &ui_controller, &ui_event_tx, config);
                        for m in messages.unwrap_or_default() {
                            let m1 = match m {
                                MidiMessage::ProgramEditBufferDump { ver, data } => {
                                    MidiMessage::XtEditBufferDump { id: 0x0a, data }
                                }
                                _ => m
                            };
                            midi_out_tx.send(m1);
                        }
                        midi_out_tx.send(MidiMessage::XtPatchDumpEnd);
                    }
                    MidiMessage::XtEditBufferDump { id, data } => {
                        if data.len() != config.program_size {
                            error!("Program size mismatch: expected {}, got {}",
                                  config.program_size, data.len());
                            continue;
                        }
                        program::load_patch_dump_ctrl(
                            &mut edit_buffer.load().lock().unwrap(), data.as_slice(), MIDI);
                    },
                    MidiMessage::XtPatchDumpRequest { patch } => {
                        let edit_buffer = edit_buffer.load();
                        let dump = dump.load();
                        let mut edit_buffer = edit_buffer.lock().unwrap();
                        let mut dump = dump.lock().unwrap();
                        let ui_controller = ui_controller.lock().unwrap();
                        let messages  = program_dump_message(
                            Program::EditBuffer, &mut dump, &mut edit_buffer,
                            &ui_controller, &ui_event_tx, config);
                        /*
                        let messages  = program_dump_message(
                            Program::All, &mut dump, &mut edit_buffer,
                            &ui_controller, &ui_event_tx, config);
                         */
                        for m in messages.unwrap_or_default() {
                            let t = patch >> 7;
                            let b = patch & 0x7f;
                            let n = format!("{} = {}/{}", patch, t, b);

                            let m1 = match m {
                                MidiMessage::ProgramEditBufferDump { data, .. } => {
                                    let mut d = data.clone();
                                    for (i,c) in n.as_bytes().iter().enumerate() {
                                        d[i] = *c;
                                    }

                                    MidiMessage::XtEditBufferDump { id: 0x0a, data: d }
                                }
                                _ => m
                            };
                            midi_out_tx.send(m1);
                        }
                        midi_out_tx.send(MidiMessage::XtPatchDumpEnd);
                    }
                    // </EXPERIMENTAL> ---------------------------------------------------------

                    // pretend we're a POD
                    MidiMessage::UniversalDeviceInquiry { channel } => {
                        let expected_channel = midi_channel_num.load(Ordering::Relaxed);
                        if channel != expected_channel && channel != Channel::all() {
                            // Ignore midi messages sent to a different channel,
                            // but answer messages sent to "all" as "all"
                            return;
                        }
                        let res = MidiMessage::UniversalDeviceInquiryResponse {
                            channel,
                            family: config.family,
                            member: config.member,
                            ver: String::from("0303")
                        };
                        midi_out_tx.send(res);
                    }
                    // </EXPERIMENTAL>

                    _ => {
                        warn!("Unhandled MIDI message: {:?}", msg);
                    }
                }
            }
        });
    }

    // ---------------------------------------------------------

    // controller -> gui
    {
        let edit_buffer = edit_buffer.clone();
        let ui_controller = ui_controller.clone();
<<<<<<< HEAD
        let window = window.clone();
=======
        let state = state.clone();

>>>>>>> 916071de

        let mut objects = ObjectList::default();
        let mut callbacks = Callbacks::new();
        let mut rx = None;
        let mut ui_rx = ui_controller.lock().unwrap().subscribe();
        let mut names_rx = None;

        let transfer_up_sem = Arc::new(atomic::AtomicI32::new(0));
        let transfer_down_sem = Arc::new(atomic::AtomicI32::new(0));

        // This is a cache of the current page number of the whole of the glib idle callback
        let mut current_page = 0usize;

        let mut shutting_down = false;

        glib::idle_add_local(move || {
            if rx.is_none() {
                let edit_buffer = edit_buffer.load();
                let dump = dump.load();

                let edit_buffer = edit_buffer.lock().unwrap();
                rx = Some(edit_buffer.subscribe());

                let dump = dump.lock().unwrap();
                names_rx = Some(dump.subscribe_to_name_updates());

                let state = state.lock().unwrap();
                objects = &state.interface.objects + &ui_objects;
            }

            let mut processed = false;
            match rx.as_mut().unwrap().try_recv() {
                Ok(Event { key: name, .. }) => {
                    processed = true;
                    let vec = callbacks.get_vec(&name);
                    match vec {
                        None => { warn!("No GUI callback for '{}'", &name); },
                        Some(vec) => for cb in vec {
                            cb()
                        }
                    }
                    let edit_buffer = edit_buffer.load();
                    let edit_buffer = edit_buffer.lock().unwrap();
                    animate(&objects, &name, edit_buffer.get(&name).unwrap());
                },
                _ => {}
            }
            match ui_rx.try_recv() {
                Ok(Event { key: name, .. }) => {
                    processed = true;
                    let vec = ui_callbacks.get_vec(&name);
                    match vec {
                        None => { warn!("No GUI callback for '{}'", &name); },
                        Some(vec) => for cb in vec {
                            cb()
                        }
                    }
                    let val = ui_controller.get(&name).unwrap();
                    animate(&objects, &name, val);

                    if name == "program" {
                        current_page = if val > 0 { val as usize - 1 } else { 0usize };
                    }
                },
                _ => {}
            }
            match ui_event_rx.try_recv() {
                Ok(event) => {
                    processed = true;
                    match event {
                        UIEvent::MidiTx => {
                            transfer_icon_up.set_opacity(1.0);
                            transfer_up_sem.fetch_add(1, Ordering::SeqCst);
                            {
                                let transfer_icon_up = transfer_icon_up.clone();
                                let transfer_up_sem = Arc::clone(&transfer_up_sem);
                                glib::timeout_add_local_once(
                                    Duration::from_millis(500),
                                    move || {
                                        let v = transfer_up_sem.fetch_add(-1, Ordering::SeqCst);
                                        if v <= 1 {
                                            transfer_icon_up.set_opacity(0.0);
                                        }
                                    });
                            }
                        }
                        UIEvent::MidiRx => {
                            transfer_icon_down.set_opacity(1.0);
                            transfer_down_sem.fetch_add(1, Ordering::SeqCst);
                            {
                                let transfer_icon_down = transfer_icon_down.clone();
                                let transfer_down_sem = Arc::clone(&transfer_down_sem);
                                glib::timeout_add_local_once(
                                    Duration::from_millis(500),
                                    move || {
                                        let v = transfer_down_sem.fetch_add(-1, Ordering::SeqCst);
                                        if v <= 1 {
                                            transfer_icon_down.set_opacity(0.0);
                                        }
                                    });
                            }
                        }
                        UIEvent::NewMidiConnection => {
                            let state = state.lock().unwrap();
                            let midi_in_name = state.midi_in_name.as_ref();
                            let midi_out_name = state.midi_out_name.as_ref();
                            let name = {
                                let config_name = &state.config.read().unwrap().name;
                                let (detected_name, detected_ver) = state.detected.load()
                                    .as_ref()
                                    .map(|d| (d.name.clone(), d.ver.clone()))
                                    .unwrap_or_else(|| (String::new(), String::new()));

                                match (&detected_name, config_name) {
                                    (a, b) if a.is_empty() => {
                                        b.clone()
                                    },
                                    (a, b) if a == b => {
                                        format!("{} {}", detected_name, detected_ver)
                                    },
                                    _ => {
                                        format!("{} {} as {}", detected_name, detected_ver, config_name)
                                    }
                                }
                            };
                            let subtitle = match (midi_in_name, midi_out_name) {
                                (None, _) | (_, None) => {
                                    "no device connected".to_string()
                                }
                                (Some(a), Some(b)) if a == b => {
                                    format!("{}", a)
                                }
                                (Some(a), Some(b)) => {
                                    format!("i: {} / o: {}", a, b)
                                }
                            };
                            let subtitle = format!("{} @ {}", name, subtitle);

                            header_bar.set_subtitle(Some(&subtitle));
                            // update midi channel number
                            midi_channel_num.store(state.midi_channel_num, Ordering::Relaxed);
                        }
                        UIEvent::NewEditBuffer => {
                            let state = state.lock().unwrap();

                            rx = None;

                            device_box.foreach(|w| device_box.remove(w));
                            device_box.add(&state.interface.widget);
                            callbacks = state.interface.callbacks.clone();

                            {
                                // Another ugly hack: to initialize the UI, it is not enough
                                // to animate() the init_controls, since the controls do
                                // emit other (synthetic or otherwise) animate() calls in their
                                // wiring. So, we both animate() as part of init_module()
                                // (needed to hide most controls that hide before first show)
                                // and defer an init_module_controls() call that needs to happen
                                // after the rx is subscribed to again!
                                let config = state.config.clone();
                                let edit_buffer = edit_buffer.load().clone();
                                glib::idle_add_local_once(move || {
                                    let config = config.read().unwrap();
                                    let edit_buffer = edit_buffer.lock().unwrap();
                                    init_module_controls(&config, &edit_buffer)
                                        .unwrap_or_else(|err| error!("{}", err));
                                });
                            }

                            // Update UI from state after device change
                            update_ui_from_state(&state, &mut ui_controller.lock().unwrap());

                            let grid = ui.object::<gtk::Grid>("program_grid").unwrap();
                            ObjectList::from_widget(&grid)
                                .objects_by_type::<ProgramGrid>()
                                .for_each(|p| {
                                    grid.remove(p);
                                    // This instance of ProgramGrid gets dropped, but the
                                    // ad-hoc signalling using "group-changed" still sees
                                    // its widgets as part of the radio group (not dropped
                                    // immediately?) and there will be no final signal to
                                    // reset the group/signal handlers to remove the ones
                                    // that became invalid.
                                    // TODO: add "on destroy" clean up to wired RadioButtons
                                    //       as a fix? In  the meantime, this hack will do...
                                    p.join_radio_group(Option::<&gtk::RadioButton>::None);
                                });

                            let program_num = state.config.read().unwrap().program_num;
                            let g = ProgramGrid::new(program_num);
                            grid.attach(&g, 0, 1, 2, 18);
                            g.show_all();

                            // join the main program radio group
                            let r = ui.object::<gtk::RadioButton>("program").unwrap();
                            g.join_radio_group(Some(&r));
                            r.emit_by_name::<()>("group-changed", &[]);

                            // show "open" button in the titlebar?
                            let open_button = ui.object::<gtk::Button>("open_button").unwrap();
                            if g.num_pages() > 1 {
                                open_button.show();
                            } else {
                                open_button.hide();
                            }

                            program_grid.store(Arc::new(g));

                            make_window_smaller(window.clone());
                        }
                        UIEvent::NewDevice => {
                            // connected to a possibly new  device, perform a new device ping
                            let state = state.lock().unwrap();
                            new_device_ping(&state);
                        }
                        UIEvent::Modified(page, modified) => {
                            // patch index is 1-based
                            (*program_grid.load()).set_program_modified(page + 1, modified);
                        },
                        UIEvent::Panic => {
                            let tooltip = if sentry_enabled {
                                Some("\
                                Something broke in the app and one of its internal \
                                processing threads crashed. You can check the logs to see what \
                                exactly happened. The error has been reported to the cloud.\
                                ")
                            } else { None };
                            objects.obj_by_name("panic_indicator").ok()
                                .and_then(|obj| obj.dynamic_cast::<gtk::Widget>().ok())
                                .map(|widget| {
                                    widget.set_visible(true);
                                    if tooltip.is_some() {
                                        widget.set_tooltip_text(tooltip);
                                    }
                                });
                        },
                        UIEvent::ShutDown if !shutting_down => {
                            header_bar.set_subtitle(Some("Shutting down..."));
                            shutting_down = true;

                            let mut state = state.lock().unwrap();
                            let handle = midi_in_out_stop(&mut state);
                            let ui_event_tx = ui_event_tx.clone();
                            tokio::spawn(async move {
                                handle.await;
                                ui_event_tx.send(UIEvent::Quit);
                            });
                        }
                        UIEvent::ShutDown => {
                            // for the impatient ones that press the "close" button
                            // again while shut down is in progress...
                            header_bar.set_subtitle(Some("SHUTTING DOWN. PLEASE WAIT..."));
                        }
                        UIEvent::Quit => {
                            info!("Quitting...");
                            // application is being closed, perform clean-up
                            // that needs to happen inside the GTK thread...

                            let window: gtk::Window = ui.object("ui_win").unwrap();

                            // detach the program buttons so that there are no
                            // "GTK signal handler not found" errors when SignalHandler
                            // objects are dropped...
                            let r = ui.object::<gtk::RadioButton>("program").unwrap();
                            let g = program_grid.load_full();
                            g.join_radio_group(Option::<&gtk::RadioButton>::None);
                            r.emit_by_name::<()>("group-changed", &[]);

                            // quit
                            gtk::main_quit();
                        }
                    }

                }
                _ => {}
            }
            match names_rx.as_mut().unwrap().try_recv() {
                Ok(Event { key: idx, .. }) => {
                    processed = true;
                    let name = dump.load().lock().unwrap().name(idx).unwrap_or_default();
                    // program button index is 1-based
                    (*program_grid.load()).set_program_name(idx + 1, &name);
                },
                _ => {}
            }

            // an ugly hack to stop the app from consuming 100% cpu
            if !processed {
                thread::sleep(Duration::from_millis(100));
            }
            Continue(true)
        });

    }

    // show the window and do init stuff...
    window.show_all();
    window.resize(1, 1);

    debug!("starting gtk main loop");
    gtk::main();
    debug!("end of gtk main loop");

    Ok(())
}<|MERGE_RESOLUTION|>--- conflicted
+++ resolved
@@ -23,10 +23,7 @@
 use pod_core::store::{Event, Signal, Store};
 use core::result::Result::Ok;
 use std::collections::HashMap;
-<<<<<<< HEAD
 use std::rc::Rc;
-=======
->>>>>>> 916071de
 use once_cell::sync::Lazy;
 use std::sync::atomic::{AtomicU8, Ordering};
 use std::time::{Duration, Instant};
@@ -129,31 +126,6 @@
     state.midi_in_cancel.take().map(|cancel| cancel.send(()));
     state.midi_out_cancel.take().map(|cancel| cancel.send(()));
 
-<<<<<<< HEAD
-    let config_changed = match (config, *state.config.read().unwrap()) {
-        (Some(a), b) => { *a != *b }
-        _ => { false }
-    };
-    if config_changed {
-        // config changed, update config & edit buffer
-        let config = config.unwrap();
-        {
-            let mut c = state.config.write().unwrap();
-            *c = config;
-        }
-
-        info!("Initiating module for config {:?}", &config.name);
-
-        state.interface = init_module(config).unwrap();
-
-        state.edit_buffer.store(state.interface.edit_buffer.clone());
-        state.dump.store(state.interface.dump.clone());
-
-        info!("Installing config {:?}", &config.name);
-
-        state.ui_event_tx.send(UIEvent::NewEditBuffer);
-    }
-=======
     /* TODO: this should one day be 'async fn midi_in_out_stop' so that we
              can wait on the MIDI in/out threads stopping, but for now,
              State is not Send, so we can't really schedule this in a
@@ -166,7 +138,6 @@
         .chain(state.midi_out_handle.take().into_iter());
     join_all(handles)
 }
->>>>>>> 916071de
 
 pub fn midi_in_out_start(state: &mut State,
                          midi_in: Option<MidiIn>, midi_out: Option<MidiOut>,
@@ -308,6 +279,8 @@
             let mut c = state.config.write().unwrap();
             *c = config;
         }
+
+        info!("Initiating module for config {:?}", &config.name);
 
         state.interface = init_module(config).unwrap();
 
@@ -1274,12 +1247,8 @@
     {
         let edit_buffer = edit_buffer.clone();
         let ui_controller = ui_controller.clone();
-<<<<<<< HEAD
         let window = window.clone();
-=======
         let state = state.clone();
-
->>>>>>> 916071de
 
         let mut objects = ObjectList::default();
         let mut callbacks = Callbacks::new();
